![https://travis-ci.org/dweidenfeld/plexdrive](https://travis-ci.org/dweidenfeld/plexdrive.svg?branch=master "Travis Build")

# Plexdrive
Plexdrive allows you to mount your Google Drive account as fuse filesystem.

The project is comparable to projects like [rclone](https://rclone.org/) or [node-gdrive-fuse](https://github.com/thejinx0r/node-gdrive-fuse), but optimized for media streaming e.g. with plex ;)

I tried using rclone a long time, but got API Quota errors ever day, or more times a day. So I decided to try node-gdrive-fuse. The problem here was, that it missed some of my media files, so I started implementing my own file system library.

## Installation
1. First you should install fuse on your system
2. Then you should download the newest release from the [GitHub release page](https://github.com/dweidenfeld/plexdrive/releases).
3. Create your own client id and client secret (see [https://rclone.org/drive/#making-your-own-client-id](https://rclone.org/drive/#making-your-own-client-id)).
4. Run the application like this
```
./plexdrive /path/to/my/mount
```

## Usage
```
Usage of ./plexdrive:
  -chunk-size int
    	The size of each chunk that is downloaded (in byte) (default 5242880)
  -clear-chunk-interval duration
    	The number of minutes to wait till clearing the chunk directory (default 1m0s)
  -config string
    	The path to the configuration directory (default "/home/ip-sh0k/.plexdrive")
  -fuse-options string
    	Fuse mount options (e.g. -fuse-options allow_other,...)
  -gid int
    	Set the mounts GID (-1 = default permissions) (default -1)
  -log-level int
    	Set the log level (0 = error, 1 = warn, 2 = info, 3 = debug, 4 = trace)
  -refresh-interval duration
    	The number of minutes to wait till checking for changes (default 5m0s)
  -temp string
<<<<<<< HEAD
    	Path to a temporary directory to store temporary data (default "/tmp")
  -version
        Displays version information

=======
    	Path to a temporary directory to store temporary data (default "/tmp/ip-sh0k")
  -uid int
    	Set the mounts UID (-1 = default permissions) (default -1)
>>>>>>> d3bf45a8
```

### Supported FUSE mount options
* allow_other
* allow_root
* allow_dev
* allow_non_empty_mount
* allow_suid
* max_readahead=1234
* default_permissions
* excl_create
* fs_name=myname
* local_volume
* writeback_cache
* volume_name=myname

# Init files
Personally I start the program with systemd. You can use this configuration
```
[Unit]
Description=Plexdrive
AssertPathIsDirectory=/mnt/drive
After=network-online.target

[Service]
Type=simple
ExecStart=/usr/bin/plexdrive -log-level 2 /mnt/drive
ExecStop=/bin/fusermount -u /mnt/drive
Restart=on-abort

[Install]
WantedBy=default.target
```<|MERGE_RESOLUTION|>--- conflicted
+++ resolved
@@ -34,16 +34,12 @@
   -refresh-interval duration
     	The number of minutes to wait till checking for changes (default 5m0s)
   -temp string
-<<<<<<< HEAD
     	Path to a temporary directory to store temporary data (default "/tmp")
   -version
         Displays version information
-
-=======
     	Path to a temporary directory to store temporary data (default "/tmp/ip-sh0k")
   -uid int
     	Set the mounts UID (-1 = default permissions) (default -1)
->>>>>>> d3bf45a8
 ```
 
 ### Supported FUSE mount options
